from base import Task
from common import phases
from plugins.user_packages.user_packages import AddUserPackages, \
                                                AddLocalUserPackages


class ImageExecuteCommand(Task):
<<<<<<< HEAD
	description = 'Execute command in the image'
	phase = phases.system_modification

	def run(self, info):
		from common.tools import log_check_call

		for user_cmd in info.manifest.plugins['image_commands']['commands']:
			command = []
			for elt in user_cmd:
				fragment = elt.format(root=info.root,
				                      image=info.loopback_file,
				                      filesystem=info.manifest.volume['filesystem'])
				command.append(fragment)
			log_check_call(command)
=======
    description = 'Execute command in the image'
    phase = phases.system_modification
    predecessors = [AddUserPackages, AddLocalUserPackages]

    def run(self, info):
        from common.tools import log_check_call
        for user_cmd in info.manifest.plugins['image_commands']['commands']:
            command = []
            for elt in user_cmd:
                fragment = elt.format(root=info.root)
                command.append(fragment)
            log_check_call(command)
>>>>>>> 99b78346
<|MERGE_RESOLUTION|>--- conflicted
+++ resolved
@@ -1,13 +1,12 @@
 from base import Task
 from common import phases
-from plugins.user_packages.user_packages import AddUserPackages, \
-                                                AddLocalUserPackages
+from plugins.packages import tasks as packages
 
 
 class ImageExecuteCommand(Task):
-<<<<<<< HEAD
 	description = 'Execute command in the image'
 	phase = phases.system_modification
+	predecessors = [packages.AddUserPackages, packages.AddLocalUserPackages]
 
 	def run(self, info):
 		from common.tools import log_check_call
@@ -15,22 +14,6 @@
 		for user_cmd in info.manifest.plugins['image_commands']['commands']:
 			command = []
 			for elt in user_cmd:
-				fragment = elt.format(root=info.root,
-				                      image=info.loopback_file,
-				                      filesystem=info.manifest.volume['filesystem'])
+				fragment = elt.format(root=info.root)
 				command.append(fragment)
-			log_check_call(command)
-=======
-    description = 'Execute command in the image'
-    phase = phases.system_modification
-    predecessors = [AddUserPackages, AddLocalUserPackages]
-
-    def run(self, info):
-        from common.tools import log_check_call
-        for user_cmd in info.manifest.plugins['image_commands']['commands']:
-            command = []
-            for elt in user_cmd:
-                fragment = elt.format(root=info.root)
-                command.append(fragment)
-            log_check_call(command)
->>>>>>> 99b78346
+			log_check_call(command)